--- conflicted
+++ resolved
@@ -11,12 +11,7 @@
   - ./miniconda.sh -b
   - export PATH=/home/travis/miniconda3/bin:$PATH
   - conda update --yes conda
-<<<<<<< HEAD
 install:
-=======
-install:
-<<<<<<< HEAD
->>>>>>> 50f8aea9
   - conda install --yes python=$TRAVIS_PYTHON_VERSION
   - conda install --yes -c conda-forge `cat requirements.txt`
   - pip install sphinxcontrib-autoanysrc sphinx_rtd_theme coverage
