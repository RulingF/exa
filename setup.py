#!/usr/bin/env python
from setuptools import setup, find_packages
import versioneer


NAME = "exa"
DESCRIPTION = "A framework for data engineering and science"
staticdir = "static"
README = "README.md"
REQUIREMENTS = "requirements.txt"
try:
    import pypandoc
    LONG_DESCRIPTION = pypandoc.convert(README, "rst")
except ImportError:
    with open(README) as f:
        LONG_DESCRIPTION = f.read()
with open(REQUIREMENTS) as f:
    DEPENDENCIES = f.read().splitlines()


<<<<<<< HEAD
setup(
    name=NAME,
    version=versioneer.get_version(),
    cmdclass=versioneer.get_cmdclass(),
    description=DESCRIPTION,
    long_description=LONG_DESCRIPTION,
    package_data={NAME: [staticdir + "/*"]},
    include_package_data=True,
    install_requires=DEPENDENCIES,
    packages=find_packages(),
    zip_safe=False,
    license="Apache License Version 2.0",
    author="The Exa Analytics development team",
    project_urls={
        "Bug Tracker": "https://github.com/exa-analytics/exa/issues",
        "Documentation": "https://exa-analytics.github.io/exa/",
        "Source Code": "https://github.com/exa-analytics/exa"
    },
    classifiers=[
=======
setup_args = {
    'name': name,
    'version': version,
    'description': description,
    'long_description': long_description,
    'package_data': {name: [staticdir + "/*"]},
    'include_package_data': True,
    'install_requires': dependencies,
    'packages': find_packages(),
    'zip_safe': False,
    'license': "Apache License Version 2.0",
    'author': "Thomas J. Duignan, Alex Marchenko, and contributors",
    'author_email': "exa.data.analytics@gmail.com",
    'maintainer_email': "exa.data.analytics@gmail.com",
    'url': "https://exa-analytics.github.io/" + name,
    'download_url': "https://github.com/exa-analytics/{}/archive/v{}.tar.gz".format(name, version),
    'keywords': ["data science", "framework", "jupyter notebook"],
    'setup_requires': ['pytest-runner'],
    'tests_require': ['pytest'],
    'classifiers': [
        "Development Status :: 4 - Beta",
        "Environment :: Web Environment",
>>>>>>> 955040b2
        "Intended Audience :: Developers",
        "Intended Audience :: Science/Research",
        "License :: OSI Approved :: Apache Software License",
        "Programming Language :: Python :: 3",
        "Natural Language :: English"
    ]
<<<<<<< HEAD
)
=======
}

setup(**setup_args)
>>>>>>> 955040b2
<|MERGE_RESOLUTION|>--- conflicted
+++ resolved
@@ -18,7 +18,6 @@
     DEPENDENCIES = f.read().splitlines()
 
 
-<<<<<<< HEAD
 setup(
     name=NAME,
     version=versioneer.get_version(),
@@ -38,40 +37,10 @@
         "Source Code": "https://github.com/exa-analytics/exa"
     },
     classifiers=[
-=======
-setup_args = {
-    'name': name,
-    'version': version,
-    'description': description,
-    'long_description': long_description,
-    'package_data': {name: [staticdir + "/*"]},
-    'include_package_data': True,
-    'install_requires': dependencies,
-    'packages': find_packages(),
-    'zip_safe': False,
-    'license': "Apache License Version 2.0",
-    'author': "Thomas J. Duignan, Alex Marchenko, and contributors",
-    'author_email': "exa.data.analytics@gmail.com",
-    'maintainer_email': "exa.data.analytics@gmail.com",
-    'url': "https://exa-analytics.github.io/" + name,
-    'download_url': "https://github.com/exa-analytics/{}/archive/v{}.tar.gz".format(name, version),
-    'keywords': ["data science", "framework", "jupyter notebook"],
-    'setup_requires': ['pytest-runner'],
-    'tests_require': ['pytest'],
-    'classifiers': [
-        "Development Status :: 4 - Beta",
-        "Environment :: Web Environment",
->>>>>>> 955040b2
         "Intended Audience :: Developers",
         "Intended Audience :: Science/Research",
         "License :: OSI Approved :: Apache Software License",
         "Programming Language :: Python :: 3",
         "Natural Language :: English"
     ]
-<<<<<<< HEAD
-)
-=======
-}
-
-setup(**setup_args)
->>>>>>> 955040b2
+)