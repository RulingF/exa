--- conflicted
+++ resolved
@@ -1,5 +1,4 @@
 [bdist_wheel]
-<<<<<<< HEAD
 universal=1
 
 [versioneer]
@@ -8,7 +7,4 @@
 versionfile_source = exa/_version.py
 versionfile_build = exa/_version.py
 tag_prefix = v
-parentdir_prefix = exa-
-=======
-universal=1
->>>>>>> 955040b2
+parentdir_prefix = exa-