# -*- coding: utf-8 -*-
'''
Installer
########################
This module allows a user to install exa in a persistent manner enabling some
advanced content management features. Installation will create a permanent
directory where exa's relational database will be housed (default ~/.exa).
All container creation, logging, and static data is housed in this directory.
'''
import os
import shutil
import platform
import pandas as pd
from itertools import product
from notebook import install_nbextension
from exa import global_config
from exa._config import update_config, save_config
from exa._config import cleanup as config_cleanup
from exa.log import setup_loggers
from exa.relational.base import cleanup as rel_cleanup
from exa.relational.base import create_tables, init_db, engine
from exa.relational.update import drop_all_static_tables
from exa.utility import mkp


<<<<<<< HEAD
def install(persist=False):
=======
def install(persist=False, verbose=False):
>>>>>>> cb5b62ed
    '''
    Initializes exa's database and notebook widget features.

    By default, exa runs in memory. To take full advantage of exa's content
    management features this function should be run. It will create a storage
    location in **~/.exa** where all configuration, log, and data are housed.

    Args:
        exa_root (str): If None assumes temporary session, otherwise directory path where the package will be installed
    '''
    if persist:
        rel_cleanup()
        config_cleanup()
        if platform.system().lower() == 'windows':
            dot_exa = mkp(os.getenv('USERPROFILE'), '.exa')
        else:
            dot_exa = mkp(os.getenv('HOME'), '.exa')
        mkp(dot_exa, mk=True)
        update_config()
        save_config()
        init_db()
        global engine
        from exa.relational.base import engine
        setup_loggers()
<<<<<<< HEAD
    update()


def update():
=======
    update(verbose)


def update(verbose=False):
>>>>>>> cb5b62ed
    '''
    If upgrading to a new version of exa, update static databases as needed.
    '''
    try:
        drop_all_static_tables()
    except:
        pass
    create_tables()
    load_isotope_data()
    load_unit_data()
    load_constant_data()
<<<<<<< HEAD
    install_notebook_widgets(global_config['nbext_localdir'], global_config['nbext_sysdir'])
=======
    install_notebook_widgets(global_config['nbext_localdir'], global_config['nbext_sysdir'], verbose)
>>>>>>> cb5b62ed


def load_isotope_data():
    '''
    Load isotope data (from isotopes.json) into the database.
    '''
    df = pd.read_json(global_config['static_isotopes.json'], orient='values')
    df.columns = ('A', 'Z', 'af', 'eaf', 'color', 'radius', 'gfactor', 'mass', 'emass',
                  'name', 'eneg', 'quadmom', 'spin', 'symbol', 'szuid', 'strid')
    df.index.names = ['pkid']
    df.reset_index(inplace=True)
    df.to_sql(name='isotope', con=engine, index=False, if_exists='replace')


def load_unit_data():
    '''
    Load unit conversions (from units.json) into the database.
    '''
    df = pd.read_json(global_config['static_units.json'])
    for column in df.columns:
        series = df[column].copy().dropna()
        values = series.values
        labels = series.index
        n = len(values)
        factor = (values.reshape(1, n) / values.reshape(n, 1)).ravel()
        from_unit, to_unit = list(zip(*product(labels, labels)))
        df_to_save = pd.DataFrame.from_dict({'from_unit': from_unit, 'to_unit': to_unit, 'factor': factor})
        df_to_save['pkid'] = df_to_save.index
        df_to_save.to_sql(name=column, con=engine, index=False, if_exists='replace')


def load_constant_data():
    '''
    Load constants (from constants.json) into the database.
    '''
    df = pd.read_json(global_config['static_constants.json'])
    df.reset_index(inplace=True)
    df.columns = ['symbol', 'value']
    df['pkid'] = df.index
    df.to_sql(name='constant', con=engine, index=False, if_exists='replace')


def install_notebook_widgets(origin_base, dest_base, verbose=False):
    '''
    Convenience wrapper around :py:func:`~notebook.install_nbextension` that
    installs Jupyter notebook extensions using a systematic naming convention (
    mimics the source directory and file name structure rather than installing
    as a flat file set).

    This function will read the special file "__paths__" to collect dependencies
    not present in the nbextensions directory.

    Args:
        origin_base (str): Location of extension source code
        dest_base (str): Destination location (system and/or user specific)
        verbose (bool): Verbose installation (default False)

    See Also:
        The configuration module :mod:`~exa._config` describes the default
        arguments used by :func:`~exa._install.install` during installation.
    '''
    try:
        shutil.rmtree(dest_base)
    except:
        pass
    for root, subdirs, files in os.walk(origin_base):
        for filename in files:
            subdir = root.split('nbextensions')[-1]
            orig = mkp(root, filename)
            dest = mkp(dest_base, subdir, mk=True)
            install_nbextension(orig, verbose=verbose, overwrite=True, nbextensions_dir=dest)<|MERGE_RESOLUTION|>--- conflicted
+++ resolved
@@ -23,11 +23,7 @@
 from exa.utility import mkp
 
 
-<<<<<<< HEAD
-def install(persist=False):
-=======
 def install(persist=False, verbose=False):
->>>>>>> cb5b62ed
     '''
     Initializes exa's database and notebook widget features.
 
@@ -52,17 +48,10 @@
         global engine
         from exa.relational.base import engine
         setup_loggers()
-<<<<<<< HEAD
-    update()
-
-
-def update():
-=======
     update(verbose)
 
 
 def update(verbose=False):
->>>>>>> cb5b62ed
     '''
     If upgrading to a new version of exa, update static databases as needed.
     '''
@@ -74,11 +63,7 @@
     load_isotope_data()
     load_unit_data()
     load_constant_data()
-<<<<<<< HEAD
-    install_notebook_widgets(global_config['nbext_localdir'], global_config['nbext_sysdir'])
-=======
     install_notebook_widgets(global_config['nbext_localdir'], global_config['nbext_sysdir'], verbose)
->>>>>>> cb5b62ed
 
 
 def load_isotope_data():
