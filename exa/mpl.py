--- conflicted
+++ resolved
@@ -1,14 +1,9 @@
 # -*- coding: utf-8 -*-
-<<<<<<< HEAD
 # Copyright (c) 2015-2017, Exa Analytics Development Team
-=======
-# Copyright (c) 2015-2016, Exa Analytics Development Team
->>>>>>> 264fd99d
 # Distributed under the terms of the Apache License 2.0
 """
 Matplotlib Utilities
 ###############################
-<<<<<<< HEAD
 Matplotlib is the defacto plotting standard for Python. It can be used
 interactively in a Jupyter notebook or in the console (spawning a
 separate visualization window). This module provides some defaults which appeal
@@ -26,25 +21,14 @@
 """
 import seaborn as sns
 
-=======
-"""
-import seaborn as sns
-# Subclassing matplotlib Figure and Axes
-#from matplotlib.figure import Figure
-#from matplotlib.axes import Axes, subplot_class_factory
-#from matplotlib.backends.backend_agg import FigureCanvasAgg
-
-import numpy as np
-from mpl_toolkits.mplot3d import Axes3D
->>>>>>> 264fd99d
-
 legend = {'legend.frameon': True, 'legend.facecolor': 'white',
           'legend.fancybox': True, 'patch.facecolor': 'white',
-          'patch.edgecolor': 'black'}
+          'patch.edgecolor': 'black', 'legend.edgecolor': 'blue'}
 axis = {'axes.formatter.useoffset': False}
-<<<<<<< HEAD
 mathtext = {'mathtext.default': 'rm', 'mathtext.fontset': 'stix'}
-save = {'savefig.bbox': 'tight'}
+save = {'savefig.format': 'pdf', 'savefig.bbox': 'tight',
+        'savefig.transparent': True, 'savefig.pad_inches': 0.1,
+        'pdf.compression': 9}
 
 
 def qualitative(n=5):
@@ -92,29 +76,20 @@
 
 def reconfigure(**kwargs):
     """Set the Matplotlib configuration."""
+    context = kwargs.pop('context', 'poster')
+    font_scale = kwargs.pop('font_scale', 1.6)
+    font = kwargs.pop('font', 'serif')
+    style = kwargs.pop('style', 'white')
     palette = kwargs.pop('palette', qualitative(5))
     rc = legend
     rc.update(axis)
     rc.update(mathtext)
     rc.update(save)
     rc.update(kwargs)    # User kwargs overrule default kwargs
-    sns.set(context='poster', style='white', palette=palette,
-            font_scale=1.6, font='serif', rc=rc)
-
-
-reconfigure()
-=======
-mpl_legend = {'legend.frameon': True, 'legend.facecolor': 'white',
-           'legend.edgecolor': 'black'}
-mpl_mathtext = {'mathtext.default': 'rm'}
-mpl_save = {'savefig.format': 'pdf', 'savefig.bbox': 'tight',
-         'savefig.transparent': True, 'savefig.pad_inches': 0.1,
-         'pdf.compression': 9}
-mpl_rc = mpl_legend
-mpl_rc.update(mpl_mathtext)
-mpl_rc.update(mpl_save)
-sns.set(context='poster', style='white', palette='colorblind', font_scale=1.3,
-        font='serif', rc=mpl_rc)
+    sns.set(context=context, style=style, palette=palette, font_scale=font_scale,
+            font=font, rc=rc)
+
+
 
 def _gen_projected(nxplot, nyplot, projection, figargs):
     total = nxplot * nyplot
@@ -243,4 +218,6 @@
             fmt = '{{:.{}f}}'.format(ncbardecimal).format
             cbar.set_ticklabels([fmt(i) for i in newticks])
     return fig, cbar
->>>>>>> 264fd99d
+
+
+reconfigure()